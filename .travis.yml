language: python
<<<<<<< HEAD

python:
    - 3.4

env:
  - TOX_ENV=py26
  - TOX_ENV=py27
  - TOX_ENV=py33
  - TOX_ENV=py34
  - TOX_ENV=pypy
  - TOX_ENV=pypy3
  - TOX_ENV=flake
  - TOX_ENV=cover

=======
matrix:
  include:
    - python: 2.7
      env: TOXENV=py27
    - python: 3.3
      env: TOXENV=py33
    - python: 3.4
      env: TOXENV=py34
    - python: 3.5
      env: TOXENV=py35
    - python: 3.6
      env: TOXENV=py36
    - python: 3.4
      env: TOXENV=flake
    - python: 3.4
      env: TOXENV=cover
>>>>>>> 6e5802bf
install:
  - pip install tox
script:
  - tox
after_script:
  - if [ $TOX_ENV == "cover" ]; then
    pip install --quiet coveralls;
    coveralls;
    fi<|MERGE_RESOLUTION|>--- conflicted
+++ resolved
@@ -1,20 +1,4 @@
 language: python
-<<<<<<< HEAD
-
-python:
-    - 3.4
-
-env:
-  - TOX_ENV=py26
-  - TOX_ENV=py27
-  - TOX_ENV=py33
-  - TOX_ENV=py34
-  - TOX_ENV=pypy
-  - TOX_ENV=pypy3
-  - TOX_ENV=flake
-  - TOX_ENV=cover
-
-=======
 matrix:
   include:
     - python: 2.7
@@ -31,7 +15,6 @@
       env: TOXENV=flake
     - python: 3.4
       env: TOXENV=cover
->>>>>>> 6e5802bf
 install:
   - pip install tox
 script:
