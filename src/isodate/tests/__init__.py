"""
Collect all test suites into one TestSuite instance.
"""

import unittest
<<<<<<< HEAD
from isodate.tests import (
    test_date,
    test_time,
    test_datetime,
    test_duration,
    test_strf,
    test_pickle,
)
=======
import warnings
from isodate.tests import (test_date, test_time, test_datetime, test_duration,
                           test_strf, test_pickle)
>>>>>>> 04a2c1c4


def test_suite():
    """
    Return a new TestSuite instance consisting of all available TestSuites.
<<<<<<< HEAD
    """
    return unittest.TestSuite(
        [
            test_date.test_suite(),
            test_time.test_suite(),
            test_datetime.test_suite(),
            test_duration.test_suite(),
            test_strf.test_suite(),
            test_pickle.test_suite(),
        ]
    )
=======
    '''
    warnings.filterwarnings("error", module=r"isodate(\..)*")

    return unittest.TestSuite([
        test_date.test_suite(),
        test_time.test_suite(),
        test_datetime.test_suite(),
        test_duration.test_suite(),
        test_strf.test_suite(),
        test_pickle.test_suite(),
        ])
>>>>>>> 04a2c1c4


if __name__ == "__main__":
    unittest.main(defaultTest="test_suite")<|MERGE_RESOLUTION|>--- conflicted
+++ resolved
@@ -3,7 +3,7 @@
 """
 
 import unittest
-<<<<<<< HEAD
+import warnings
 from isodate.tests import (
     test_date,
     test_time,
@@ -12,18 +12,14 @@
     test_strf,
     test_pickle,
 )
-=======
-import warnings
-from isodate.tests import (test_date, test_time, test_datetime, test_duration,
-                           test_strf, test_pickle)
->>>>>>> 04a2c1c4
 
 
 def test_suite():
     """
     Return a new TestSuite instance consisting of all available TestSuites.
-<<<<<<< HEAD
     """
+    warnings.filterwarnings("error", module=r"isodate(\..)*")
+
     return unittest.TestSuite(
         [
             test_date.test_suite(),
@@ -34,19 +30,6 @@
             test_pickle.test_suite(),
         ]
     )
-=======
-    '''
-    warnings.filterwarnings("error", module=r"isodate(\..)*")
-
-    return unittest.TestSuite([
-        test_date.test_suite(),
-        test_time.test_suite(),
-        test_datetime.test_suite(),
-        test_duration.test_suite(),
-        test_strf.test_suite(),
-        test_pickle.test_suite(),
-        ])
->>>>>>> 04a2c1c4
 
 
 if __name__ == "__main__":
