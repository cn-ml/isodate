"""
This modules provides a method to parse an ISO 8601:2004 date string to a
python datetime.date instance.

It supports all basic, extended and expanded formats as described in the ISO
standard. The only limitations it has, are given by the Python datetime.date
implementation, which does not support dates before 0001-01-01.
"""
import re
from datetime import date, timedelta

from isodate.isostrf import strftime, DATE_EXT_COMPLETE
from isodate.isoerror import ISO8601Error

DATE_REGEX_CACHE = {}
# A dictionary to cache pre-compiled regular expressions.
# A set of regular expressions is identified, by number of year digits allowed
# and whether a plus/minus sign is required or not. (This option is changeable
# only for 4 digit years).


def build_date_regexps(yeardigits=4, expanded=False):
    """
    Compile set of regular expressions to parse ISO dates. The expressions will
    be created only if they are not already in REGEX_CACHE.

    It is necessary to fix the number of year digits, else it is not possible
    to automatically distinguish between various ISO date formats.

    ISO 8601 allows more than 4 digit years, on prior agreement, but then a +/-
    sign is required (expanded format). To support +/- sign for 4 digit years,
    the expanded parameter needs to be set to True.
    """
    if yeardigits != 4:
        expanded = True
    if (yeardigits, expanded) not in DATE_REGEX_CACHE:
        cache_entry = []
        # ISO 8601 expanded DATE formats allow an arbitrary number of year
        # digits with a leading +/- sign.
        if expanded:
            sign = 1
        else:
            sign = 0
        def add_re(regex_text):
            cache_entry.append(re.compile('\A' + regex_text + '\Z'))
        # 1. complete dates:
        #    YYYY-MM-DD or +- YYYYYY-MM-DD... extended date format
<<<<<<< HEAD
        cache_entry.append(
            re.compile(
                r"(?P<sign>[+-]){%d}(?P<year>[0-9]{%d})"
                r"-(?P<month>[0-9]{2})-(?P<day>[0-9]{2})" % (sign, yeardigits)
            )
        )
        #    YYYYMMDD or +- YYYYYYMMDD... basic date format
        cache_entry.append(
            re.compile(
                r"(?P<sign>[+-]){%d}(?P<year>[0-9]{%d})"
                r"(?P<month>[0-9]{2})(?P<day>[0-9]{2})" % (sign, yeardigits)
            )
        )
        # 2. complete week dates:
        #    YYYY-Www-D or +-YYYYYY-Www-D ... extended week date
        cache_entry.append(
            re.compile(
                r"(?P<sign>[+-]){%d}(?P<year>[0-9]{%d})"
                r"-W(?P<week>[0-9]{2})-(?P<day>[0-9]{1})" % (sign, yeardigits)
            )
        )
        #    YYYYWwwD or +-YYYYYYWwwD ... basic week date
        cache_entry.append(
            re.compile(
                r"(?P<sign>[+-]){%d}(?P<year>[0-9]{%d})W"
                r"(?P<week>[0-9]{2})(?P<day>[0-9]{1})" % (sign, yeardigits)
            )
        )
        # 3. ordinal dates:
        #    YYYY-DDD or +-YYYYYY-DDD ... extended format
        cache_entry.append(
            re.compile(
                r"(?P<sign>[+-]){%d}(?P<year>[0-9]{%d})"
                r"-(?P<day>[0-9]{3})" % (sign, yeardigits)
            )
        )
        #    YYYYDDD or +-YYYYYYDDD ... basic format
        cache_entry.append(
            re.compile(
                r"(?P<sign>[+-]){%d}(?P<year>[0-9]{%d})"
                r"(?P<day>[0-9]{3})" % (sign, yeardigits)
            )
        )
        # 4. week dates:
        #    YYYY-Www or +-YYYYYY-Www ... extended reduced accuracy week date
        cache_entry.append(
            re.compile(
                r"(?P<sign>[+-]){%d}(?P<year>[0-9]{%d})"
                r"-W(?P<week>[0-9]{2})" % (sign, yeardigits)
            )
        )
        #    YYYYWww or +-YYYYYYWww ... basic reduced accuracy week date
        cache_entry.append(
            re.compile(
                r"(?P<sign>[+-]){%d}(?P<year>[0-9]{%d})W"
                r"(?P<week>[0-9]{2})" % (sign, yeardigits)
            )
        )
        # 5. month dates:
        #    YYY-MM or +-YYYYYY-MM ... reduced accuracy specific month
        cache_entry.append(
            re.compile(
                r"(?P<sign>[+-]){%d}(?P<year>[0-9]{%d})"
                r"-(?P<month>[0-9]{2})" % (sign, yeardigits)
            )
        )
        #    YYYMM or +-YYYYYYMM ... basic incomplete month date format
        cache_entry.append(
            re.compile(
                r"(?P<sign>[+-]){%d}(?P<year>[0-9]{%d})"
                r"(?P<month>[0-9]{2})" % (sign, yeardigits)
            )
        )
        # 6. year dates:
        #    YYYY or +-YYYYYY ... reduced accuracy specific year
        cache_entry.append(
            re.compile(r"(?P<sign>[+-]){%d}(?P<year>[0-9]{%d})" % (sign, yeardigits))
        )
        # 7. century dates:
        #    YY or +-YYYY ... reduced accuracy specific century
        cache_entry.append(
            re.compile(
                r"(?P<sign>[+-]){%d}" r"(?P<century>[0-9]{%d})" % (sign, yeardigits - 2)
            )
        )
=======
        add_re(r"(?P<sign>[+-]){%d}(?P<year>[0-9]{%d})"
               r"-(?P<month>[0-9]{2})-(?P<day>[0-9]{2})"
               % (sign, yeardigits))
        #    YYYYMMDD or +- YYYYYYMMDD... basic date format
        add_re(r"(?P<sign>[+-]){%d}(?P<year>[0-9]{%d})"
               r"(?P<month>[0-9]{2})(?P<day>[0-9]{2})"
               % (sign, yeardigits))
        # 2. complete week dates:
        #    YYYY-Www-D or +-YYYYYY-Www-D ... extended week date
        add_re(r"(?P<sign>[+-]){%d}(?P<year>[0-9]{%d})"
               r"-W(?P<week>[0-9]{2})-(?P<day>[0-9]{1})"
               % (sign, yeardigits))
        #    YYYYWwwD or +-YYYYYYWwwD ... basic week date
        add_re(r"(?P<sign>[+-]){%d}(?P<year>[0-9]{%d})W"
               r"(?P<week>[0-9]{2})(?P<day>[0-9]{1})"
               % (sign, yeardigits))
        # 3. ordinal dates:
        #    YYYY-DDD or +-YYYYYY-DDD ... extended format
        #    YYYYDDD or +-YYYYYYDDD ... basic format
        add_re(r"(?P<sign>[+-]){%d}(?P<year>[0-9]{%d})"
               r"-?(?P<day>[0-9]{3})"
               % (sign, yeardigits))
        # 4. week dates:
        #    YYYY-Www or +-YYYYYY-Www ... extended reduced accuracy week date
        #    YYYYWww or +-YYYYYYWww ... basic reduced accuracy week date
        add_re(r"(?P<sign>[+-]){%d}(?P<year>[0-9]{%d})"
               r"-?W(?P<week>[0-9]{2})"
               % (sign, yeardigits))
        # 5. month dates:
        #    YYY-MM or +-YYYYYY-MM ... reduced accuracy specific month
        add_re(r"(?P<sign>[+-]){%d}(?P<year>[0-9]{%d})"
               r"-(?P<month>[0-9]{2})"
               % (sign, yeardigits))
        # 6. year dates:
        #    YYYY or +-YYYYYY ... reduced accuracy specific year
        add_re(r"(?P<sign>[+-]){%d}(?P<year>[0-9]{%d})"
               % (sign, yeardigits))
        # 7. century dates:
        #    YY or +-YYYY ... reduced accuracy specific century
        add_re(r"(?P<sign>[+-]){%d}"
               r"(?P<century>[0-9]{%d})"
               % (sign, yeardigits - 2))
>>>>>>> 4f422ae4

        DATE_REGEX_CACHE[(yeardigits, expanded)] = cache_entry
    return DATE_REGEX_CACHE[(yeardigits, expanded)]


def parse_date(datestring, yeardigits=4, expanded=False, defaultmonth=1, defaultday=1):
    """
    Parse an ISO 8601 date string into a datetime.date object.

    As the datetime.date implementation is limited to dates starting from
    0001-01-01, negative dates (BC) and year 0 can not be parsed by this
    method.

    For incomplete dates, this method chooses the first day for it. For
    instance if only a century is given, this method returns the 1st of
    January in year 1 of this century.

    supported formats: (expanded formats are shown with 6 digits for year)
      YYYYMMDD    +-YYYYYYMMDD      basic complete date
      YYYY-MM-DD  +-YYYYYY-MM-DD    extended complete date
      YYYYWwwD    +-YYYYYYWwwD      basic complete week date
      YYYY-Www-D  +-YYYYYY-Www-D    extended complete week date
      YYYYDDD     +-YYYYYYDDD       basic ordinal date
      YYYY-DDD    +-YYYYYY-DDD      extended ordinal date
      YYYYWww     +-YYYYYYWww       basic incomplete week date
      YYYY-Www    +-YYYYYY-Www      extended incomplete week date
      YYYMM       +-YYYYYYMM        basic incomplete month date
      YYY-MM      +-YYYYYY-MM       incomplete month date
      YYYY        +-YYYYYY          incomplete year date
      YY          +-YYYY            incomplete century date

    @param datestring: the ISO date string to parse
    @param yeardigits: how many digits are used to represent a year
    @param expanded: if True then +/- signs are allowed. This parameter
                     is forced to True, if yeardigits != 4

    @return: a datetime.date instance represented by datestring
    @raise ISO8601Error: if this function can not parse the datestring
    @raise ValueError: if datestring can not be represented by datetime.date
    """
    if yeardigits != 4:
        expanded = True
    isodates = build_date_regexps(yeardigits, expanded)
    for pattern in isodates:
        match = pattern.match(datestring)
        if match:
            groups = match.groupdict()
            # sign, century, year, month, week, day,
            # FIXME: negative dates not possible with python standard types
            sign = (groups["sign"] == "-" and -1) or 1
            if "century" in groups:
                return date(
                    sign * (int(groups["century"]) * 100 + 1), defaultmonth, defaultday
                )
            if "month" not in groups:  # weekdate or ordinal date
                ret = date(sign * int(groups["year"]), 1, 1)
                if "week" in groups:
                    isotuple = ret.isocalendar()
                    if "day" in groups:
                        days = int(groups["day"] or 1)
                    else:
                        days = 1
                    # if first week in year, do weeks-1
                    return ret + timedelta(
                        weeks=int(groups["week"]) - (((isotuple[1] == 1) and 1) or 0),
                        days=-isotuple[2] + days,
                    )
                elif "day" in groups:  # ordinal date
                    return ret + timedelta(days=int(groups["day"]) - 1)
                else:  # year date
                    return ret.replace(month=defaultmonth, day=defaultday)
            # year-, month-, or complete date
            if "day" not in groups or groups["day"] is None:
                day = defaultday
            else:
                day = int(groups["day"])
            return date(
                sign * int(groups["year"]), int(groups["month"]) or defaultmonth, day
            )
    raise ISO8601Error("Unrecognised ISO 8601 date format: %r" % datestring)


def date_isoformat(tdate, format=DATE_EXT_COMPLETE, yeardigits=4):
    """
    Format date strings.

    This method is just a wrapper around isodate.isostrf.strftime and uses
    Date-Extended-Complete as default format.
    """
    return strftime(tdate, format, yeardigits)<|MERGE_RESOLUTION|>--- conflicted
+++ resolved
@@ -41,140 +41,75 @@
             sign = 1
         else:
             sign = 0
+
         def add_re(regex_text):
-            cache_entry.append(re.compile('\A' + regex_text + '\Z'))
+            cache_entry.append(re.compile(r"\A" + regex_text + r"\Z"))
+
         # 1. complete dates:
         #    YYYY-MM-DD or +- YYYYYY-MM-DD... extended date format
-<<<<<<< HEAD
-        cache_entry.append(
-            re.compile(
-                r"(?P<sign>[+-]){%d}(?P<year>[0-9]{%d})"
-                r"-(?P<month>[0-9]{2})-(?P<day>[0-9]{2})" % (sign, yeardigits)
-            )
+        add_re(
+            r"(?P<sign>[+-]){%d}(?P<year>[0-9]{%d})"
+            r"-(?P<month>[0-9]{2})-(?P<day>[0-9]{2})" % (sign, yeardigits)
         )
         #    YYYYMMDD or +- YYYYYYMMDD... basic date format
-        cache_entry.append(
-            re.compile(
-                r"(?P<sign>[+-]){%d}(?P<year>[0-9]{%d})"
-                r"(?P<month>[0-9]{2})(?P<day>[0-9]{2})" % (sign, yeardigits)
-            )
+        add_re(
+            r"(?P<sign>[+-]){%d}(?P<year>[0-9]{%d})"
+            r"(?P<month>[0-9]{2})(?P<day>[0-9]{2})" % (sign, yeardigits)
         )
         # 2. complete week dates:
         #    YYYY-Www-D or +-YYYYYY-Www-D ... extended week date
-        cache_entry.append(
-            re.compile(
-                r"(?P<sign>[+-]){%d}(?P<year>[0-9]{%d})"
-                r"-W(?P<week>[0-9]{2})-(?P<day>[0-9]{1})" % (sign, yeardigits)
-            )
+        add_re(
+            r"(?P<sign>[+-]){%d}(?P<year>[0-9]{%d})"
+            r"-W(?P<week>[0-9]{2})-(?P<day>[0-9]{1})" % (sign, yeardigits)
         )
         #    YYYYWwwD or +-YYYYYYWwwD ... basic week date
-        cache_entry.append(
-            re.compile(
-                r"(?P<sign>[+-]){%d}(?P<year>[0-9]{%d})W"
-                r"(?P<week>[0-9]{2})(?P<day>[0-9]{1})" % (sign, yeardigits)
-            )
+        add_re(
+            r"(?P<sign>[+-]){%d}(?P<year>[0-9]{%d})W"
+            r"(?P<week>[0-9]{2})(?P<day>[0-9]{1})" % (sign, yeardigits)
         )
         # 3. ordinal dates:
         #    YYYY-DDD or +-YYYYYY-DDD ... extended format
-        cache_entry.append(
-            re.compile(
-                r"(?P<sign>[+-]){%d}(?P<year>[0-9]{%d})"
-                r"-(?P<day>[0-9]{3})" % (sign, yeardigits)
-            )
+        add_re(
+            r"(?P<sign>[+-]){%d}(?P<year>[0-9]{%d})"
+            r"-(?P<day>[0-9]{3})" % (sign, yeardigits)
         )
         #    YYYYDDD or +-YYYYYYDDD ... basic format
-        cache_entry.append(
-            re.compile(
-                r"(?P<sign>[+-]){%d}(?P<year>[0-9]{%d})"
-                r"(?P<day>[0-9]{3})" % (sign, yeardigits)
-            )
+        add_re(
+            r"(?P<sign>[+-]){%d}(?P<year>[0-9]{%d})"
+            r"(?P<day>[0-9]{3})" % (sign, yeardigits)
         )
         # 4. week dates:
         #    YYYY-Www or +-YYYYYY-Www ... extended reduced accuracy week date
-        cache_entry.append(
-            re.compile(
-                r"(?P<sign>[+-]){%d}(?P<year>[0-9]{%d})"
-                r"-W(?P<week>[0-9]{2})" % (sign, yeardigits)
-            )
+        # 4. week dates:
+        #    YYYY-Www or +-YYYYYY-Www ... extended reduced accuracy week date
+        add_re(
+            r"(?P<sign>[+-]){%d}(?P<year>[0-9]{%d})"
+            r"-W(?P<week>[0-9]{2})" % (sign, yeardigits)
         )
         #    YYYYWww or +-YYYYYYWww ... basic reduced accuracy week date
-        cache_entry.append(
-            re.compile(
-                r"(?P<sign>[+-]){%d}(?P<year>[0-9]{%d})W"
-                r"(?P<week>[0-9]{2})" % (sign, yeardigits)
-            )
+        add_re(
+            r"(?P<sign>[+-]){%d}(?P<year>[0-9]{%d})W"
+            r"(?P<week>[0-9]{2})" % (sign, yeardigits)
         )
         # 5. month dates:
         #    YYY-MM or +-YYYYYY-MM ... reduced accuracy specific month
-        cache_entry.append(
-            re.compile(
-                r"(?P<sign>[+-]){%d}(?P<year>[0-9]{%d})"
-                r"-(?P<month>[0-9]{2})" % (sign, yeardigits)
-            )
+        # 5. month dates:
+        #    YYY-MM or +-YYYYYY-MM ... reduced accuracy specific month
+        add_re(
+            r"(?P<sign>[+-]){%d}(?P<year>[0-9]{%d})"
+            r"-(?P<month>[0-9]{2})" % (sign, yeardigits)
         )
         #    YYYMM or +-YYYYYYMM ... basic incomplete month date format
-        cache_entry.append(
-            re.compile(
-                r"(?P<sign>[+-]){%d}(?P<year>[0-9]{%d})"
-                r"(?P<month>[0-9]{2})" % (sign, yeardigits)
-            )
+        add_re(
+            r"(?P<sign>[+-]){%d}(?P<year>[0-9]{%d})"
+            r"(?P<month>[0-9]{2})" % (sign, yeardigits)
         )
         # 6. year dates:
         #    YYYY or +-YYYYYY ... reduced accuracy specific year
-        cache_entry.append(
-            re.compile(r"(?P<sign>[+-]){%d}(?P<year>[0-9]{%d})" % (sign, yeardigits))
-        )
+        add_re(r"(?P<sign>[+-]){%d}(?P<year>[0-9]{%d})" % (sign, yeardigits))
         # 7. century dates:
         #    YY or +-YYYY ... reduced accuracy specific century
-        cache_entry.append(
-            re.compile(
-                r"(?P<sign>[+-]){%d}" r"(?P<century>[0-9]{%d})" % (sign, yeardigits - 2)
-            )
-        )
-=======
-        add_re(r"(?P<sign>[+-]){%d}(?P<year>[0-9]{%d})"
-               r"-(?P<month>[0-9]{2})-(?P<day>[0-9]{2})"
-               % (sign, yeardigits))
-        #    YYYYMMDD or +- YYYYYYMMDD... basic date format
-        add_re(r"(?P<sign>[+-]){%d}(?P<year>[0-9]{%d})"
-               r"(?P<month>[0-9]{2})(?P<day>[0-9]{2})"
-               % (sign, yeardigits))
-        # 2. complete week dates:
-        #    YYYY-Www-D or +-YYYYYY-Www-D ... extended week date
-        add_re(r"(?P<sign>[+-]){%d}(?P<year>[0-9]{%d})"
-               r"-W(?P<week>[0-9]{2})-(?P<day>[0-9]{1})"
-               % (sign, yeardigits))
-        #    YYYYWwwD or +-YYYYYYWwwD ... basic week date
-        add_re(r"(?P<sign>[+-]){%d}(?P<year>[0-9]{%d})W"
-               r"(?P<week>[0-9]{2})(?P<day>[0-9]{1})"
-               % (sign, yeardigits))
-        # 3. ordinal dates:
-        #    YYYY-DDD or +-YYYYYY-DDD ... extended format
-        #    YYYYDDD or +-YYYYYYDDD ... basic format
-        add_re(r"(?P<sign>[+-]){%d}(?P<year>[0-9]{%d})"
-               r"-?(?P<day>[0-9]{3})"
-               % (sign, yeardigits))
-        # 4. week dates:
-        #    YYYY-Www or +-YYYYYY-Www ... extended reduced accuracy week date
-        #    YYYYWww or +-YYYYYYWww ... basic reduced accuracy week date
-        add_re(r"(?P<sign>[+-]){%d}(?P<year>[0-9]{%d})"
-               r"-?W(?P<week>[0-9]{2})"
-               % (sign, yeardigits))
-        # 5. month dates:
-        #    YYY-MM or +-YYYYYY-MM ... reduced accuracy specific month
-        add_re(r"(?P<sign>[+-]){%d}(?P<year>[0-9]{%d})"
-               r"-(?P<month>[0-9]{2})"
-               % (sign, yeardigits))
-        # 6. year dates:
-        #    YYYY or +-YYYYYY ... reduced accuracy specific year
-        add_re(r"(?P<sign>[+-]){%d}(?P<year>[0-9]{%d})"
-               % (sign, yeardigits))
-        # 7. century dates:
-        #    YY or +-YYYY ... reduced accuracy specific century
-        add_re(r"(?P<sign>[+-]){%d}"
-               r"(?P<century>[0-9]{%d})"
-               % (sign, yeardigits - 2))
->>>>>>> 4f422ae4
+        add_re(r"(?P<sign>[+-]){%d}" r"(?P<century>[0-9]{%d})" % (sign, yeardigits - 2))
 
         DATE_REGEX_CACHE[(yeardigits, expanded)] = cache_entry
     return DATE_REGEX_CACHE[(yeardigits, expanded)]
